--- conflicted
+++ resolved
@@ -71,7 +71,6 @@
             dims=[dim_name],
             coords={dim_name: get_bit_coords(dtype_size)},
             name=v,
-<<<<<<< HEAD
             attrs={"long_name": f"{v} bitwise information"},
         ).astype("float64")
     # add metadata
@@ -86,9 +85,6 @@
             dsb.coords[c].attrs = {
                 "description": "name of the bits: '±' refers to the sign bit, 'e' to the exponents bits and 'm' to the mantissa bits."
             }
-=======
-        ).astype("float64")
->>>>>>> cf8bbe31
     return dsb
 
 
@@ -129,15 +125,12 @@
           * bit32    (bit32) <U3 '±' 'e1' 'e2' 'e3' 'e4' ... 'm20' 'm21' 'm22' 'm23'
         Data variables:
             air      (bit32) float64 0.0 0.0 0.0 0.0 ... 0.0 3.953e-05 0.0006889
-<<<<<<< HEAD
         Attributes:
             xbitinfo_description:  bitinformation calculated by xbitinfo.get_bitinfor...
             python_repository:     https://github.com/observingClouds/xbitinfo
             julia_repository:      https://github.com/milankl/BitInformation.jl
             reference_paper:       http://www.nature.com/articles/s43588-021-00156-2
 
-=======
->>>>>>> cf8bbe31
     """
     if overwrite:
         calc = True
