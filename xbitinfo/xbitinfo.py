import json
import logging
import os

import numpy as np
import xarray as xr
from julia.api import Julia
from tqdm.auto import tqdm

from . import __version__

jl = Julia(compiled_modules=False, debug=False)
from julia import Main  # noqa: E402

path_to_julia_functions = os.path.join(
    os.path.dirname(__file__), "bitinformation_wrapper.jl"
)
Main.path = path_to_julia_functions
jl.using("BitInformation")
jl.eval("include(Main.path)")


NMBITS = {64: 12, 32: 9, 16: 6}  # number of non mantissa bits for given dtype


def get_bit_coords(dtype_size):
    """Get coordinates for bits assuming float dtypes."""
    if dtype_size == 16:
        coords = (
            ["±"]
            + [f"e{int(i)}" for i in range(1, 6)]
            + [f"m{int(i-5)}" for i in range(6, 16)]
        )
    elif dtype_size == 32:
        coords = (
            ["±"]
            + [f"e{int(i)}" for i in range(1, 9)]
            + [f"m{int(i-8)}" for i in range(9, 32)]
        )
    elif dtype_size == 64:
        coords = (
            ["±"]
            + [f"e{int(i)}" for i in range(1, 12)]
            + [f"m{int(i-11)}" for i in range(12, 64)]
        )
    else:
        raise ValueError(f"dtype of size {dtype_size} neither known nor implemented.")
    return coords


def dict_to_dataset(info_per_bit):
    """Convert keepbits dictionary to dataset."""
    dsb = xr.Dataset()
    for v in info_per_bit.keys():
        dtype_size = len(info_per_bit[v]["bitinfo"])
        dim = info_per_bit[v]["dim"]
        dim_name = f"bit{dtype_size}"
        dsb[v] = xr.DataArray(
            info_per_bit[v]["bitinfo"],
            dims=[dim_name],
            coords={dim_name: get_bit_coords(dtype_size), "dim": dim},
            name=v,
            attrs={"long_name": f"{v} bitwise information", "units": "1"},
        ).astype("float64")
    # add metadata
    dsb.attrs = {
        "xbitinfo_description": "bitinformation calculated by xbitinfo.get_bitinformation wrapping bitinformation.jl",
        "python_repository": "https://github.com/observingClouds/xbitinfo",
        "julia_repository": "https://github.com/milankl/BitInformation.jl",
        "reference_paper": "http://www.nature.com/articles/s43588-021-00156-2",
        "xbitinfo_version": __version__,
    }
    for c in dsb.coords:
        if "bit" in c:
            dsb.coords[c].attrs = {
                "description": "name of the bits: '±' refers to the sign bit, 'e' to the exponents bits and 'm' to the mantissa bits."
            }
    dsb.coords["dim"].attrs = {
        "description": "dimension of the source dataset along which the bitwise information has been analysed."
    }
    return dsb


def get_bitinformation(ds, dim=None, axis=None, label=None, overwrite=False, **kwargs):
    """Wrap BitInformation.bitinformation().

    Inputs
    ------
    ds : xr.Dataset
<<<<<<< HEAD
      input dataset to analyse
    dim : str
      Dimension over which to apply mean. Only one of the `dim` and `axis` arguments can be supplied.
      If no dim or axis is given (default), the bitinformation is retrieved along all dimensions.
=======
      Input dataset to analyse
    dim : str
      Dimension over which to apply mean. Fails if dim not in all variables. Only one of the `dim` and `axis` arguments can be supplied.
>>>>>>> b2deca97
    axis : int
      Axis over which to apply mean. Only one of the `dim` and `axis` arguments can be supplied.
      If no dim or axis is given (default), the bitinformation is retrieved along all dimensions.
    label : str
      Label of the json to serialize bitinfo
    overwrite : bool
      If false, try using serialized bitinfo based on label; if true or label does not exist, run bitinformation
    kwargs
      to be passed to bitinformation:
      - masked_value: defaults to `NaN` (different to bitinformation.jl), set `None` disable masking
      - mask: use `masked_value` instead
      - set_zero_insignificant (bool): defaults to `True`
      - confidence (float): defaults to 0.99

    Returns
    -------
    info_per_bit : dict
      Information content per bit and variable

    Example
    -------
        >>> ds = xr.tutorial.load_dataset("air_temperature")
        >>> xb.get_bitinformation(ds, dim="lon")
        <xarray.Dataset>
        Dimensions:  (bit32: 32)
        Coordinates:
          * bit32    (bit32) <U3 '±' 'e1' 'e2' 'e3' 'e4' ... 'm20' 'm21' 'm22' 'm23'
            dim      <U3 'lon'
        Data variables:
            air      (bit32) float64 0.0 0.0 0.0 0.0 ... 0.0 3.953e-05 0.0006889
        Attributes:
            xbitinfo_description:  bitinformation calculated by xbitinfo.get_bitinfor...
            python_repository:     https://github.com/observingClouds/xbitinfo
            julia_repository:      https://github.com/milankl/BitInformation.jl
            reference_paper:       http://www.nature.com/articles/s43588-021-00156-2
            xbitinfo_version: ...
        >>> xb.get_bitinformation(ds)
        <xarray.Dataset>
        Dimensions:  (dim: 3, bit32: 32)
        Coordinates:
          * dim      (dim) <U4 'lat' 'lon' 'time'
          * bit32    (bit32) <U3 '±' 'e1' 'e2' 'e3' 'e4' ... 'm20' 'm21' 'm22' 'm23'
        Data variables:
            air      (dim, bit32) float64 0.0 0.0 0.0 0.0 ... 0.0 6.327e-06 0.0004285
        Attributes:
            xbitinfo_description:  bitinformation calculated by xbitinfo.get_bitinfor...
            python_repository:     https://github.com/observingClouds/xbitinfo
            julia_repository:      https://github.com/milankl/BitInformation.jl
            reference_paper:       http://www.nature.com/articles/s43588-021-00156-2
            xbitinfo_version: ...
    """
    if dim is None and axis is None:
        # gather bitinformation on all axis
        return _get_bitinformation_along_all_dims(
            ds, label=label, overwrite=overwrite, **kwargs
        )
    else:
        # gather bitinformation along one axis
        if overwrite is False and label is not None:
            try:
                info_per_bit = load_bitinformation(label)
                return info_per_bit
            except FileNotFoundError:
                logging.info(
                    f"No bitinformation could be found for {label}. Recalculating..."
                )

        # check keywords
        if axis is not None and dim is not None:
            raise ValueError("Please provide either `axis` or `dim` but not both.")
        if axis:
            if not isinstance(axis, int):
                raise ValueError(f"Please provide `axis` as `int`, found {type(axis)}.")
        if dim:
            if not isinstance(dim, str):
                raise ValueError(f"Please provide `dim` as `str`, found {type(dim)}.")
        if "mask" in kwargs:
            raise ValueError(
                "`xbitinfo` does not wrap the mask argument. Mask your xr.Dataset with NaNs instead."
            )

        info_per_bit = {}
        pbar = tqdm(ds.data_vars)
        for var in pbar:
            pbar.set_description("Processing %s" % var)
            X = ds[var].values
            Main.X = X
            if axis is not None:
                # in julia convention axis + 1
                axis_jl = axis + 1
                dim = ds[var].dims[axis]
            if isinstance(dim, str):
                try:
                    # in julia convention axis + 1
                    axis_jl = ds[var].get_axis_num(dim) + 1
                except ValueError:
                    logging.info(
                        f"Variable [var] does not have dimension {dim}. Skipping."
                    )
                    continue
            assert isinstance(axis_jl, int)
            Main.dim = axis_jl
            kwargs_str = _get_bitinformation_kwargs_handler(ds[var], kwargs)
            logging.debug(f"get_bitinformation(X, dim={dim}, {kwargs_str})")
            info_per_bit[var] = {}
            info_per_bit[var]["bitinfo"] = jl.eval(
                f"get_bitinformation(X, dim={axis_jl}, {kwargs_str})"
            )
            info_per_bit[var]["dim"] = dim
            info_per_bit[var]["axis"] = axis_jl - 1
        if label is not None:
            with open(label + ".json", "w") as f:
                logging.debug(f"Save bitinformation to {label + '.json'}")
                json.dump(info_per_bit, f, cls=JsonCustomEncoder)
    return dict_to_dataset(info_per_bit)


def _get_bitinformation_along_all_dims(ds, label=None, overwrite=False, **kwargs):
    """Helper function for `get_bitinformation` to handle multi-dimensional analysis.

    Simple wrapper around `get_bitinformation`, which calls `get_bitinformation`
    for each dimension found in the provided dataset. The retrieved bitinformation
    is gathered in a joint dataset and is returned.
    """
    info_per_bit_per_dim = {}
    for d in ds.dims:
        logging.info(f"Get bitinformation along dimension {d}")
        if label is not None:
            label = "_".join([label, d])
        info_per_bit_per_dim[d] = get_bitinformation(
            ds, dim=d, axis=None, label=label, overwrite=overwrite, **kwargs
        ).expand_dims("dim", axis=0)
    info_per_bit = xr.merge(info_per_bit_per_dim.values()).squeeze()
    return info_per_bit


def _get_bitinformation_kwargs_handler(da, kwargs):
    """Helper function to preprocess kwargs args of get_bitinformation"""
    if "masked_value" not in kwargs:
        kwargs["masked_value"] = f"convert({str(da.dtype).capitalize()},NaN)"
    elif kwargs["masked_value"] is None:
        kwargs["masked_value"] = "nothing"
    if "set_zero_insignificant" not in kwargs:
        kwargs["set_zero_insignificant"] = True
    kwargs_str = ", ".join([f"{k}={v}" for k, v in kwargs.items()])
    # convert python to julia bool
    kwargs_str = kwargs_str.replace("True", "true").replace("False", "false")
    return kwargs_str


def load_bitinformation(label):
    """Load bitinformation from JSON file"""
    label_file = label + ".json"
    if os.path.exists(label_file):
        with open(label_file) as f:
            logging.debug(f"Load bitinformation from {label+'.json'}")
            info_per_bit = json.load(f)
        return dict_to_dataset(info_per_bit)
    else:
        raise FileNotFoundError(f"No bitinformation could be found at {label+'.json'}")


def get_keepbits(info_per_bit, inflevel=0.99):
    """Get the number of mantissa bits to keep. To be used in xr_bitround and jl_bitround.

    Inputs
    ------
    info_per_bit : xr.Dataset
      Information content of each bit. This is the output from `xb.get_bitinformation`.
    inflevel : float or list
      Level of information that shall be preserved.

    Returns
    -------
    keepbits : dict
      Number of mantissa bits to keep per variable

    Example
    -------
    >>> ds = xr.tutorial.load_dataset("air_temperature")
    >>> info_per_bit = xb.get_bitinformation(ds, dim="lon")
    >>> xb.get_keepbits(info_per_bit)
    <xarray.Dataset>
    Dimensions:   (inflevel: 1)
    Coordinates:
      * inflevel  (inflevel) float64 0.99
        dim       <U3 'lon'
    Data variables:
        air       (inflevel) int64 7
    >>> xb.get_keepbits(info_per_bit, inflevel=0.99999999)
    <xarray.Dataset>
    Dimensions:   (inflevel: 1)
    Coordinates:
      * inflevel  (inflevel) float64 1.0
        dim       <U3 'lon'
    Data variables:
        air       (inflevel) int64 14
    >>> xb.get_keepbits(info_per_bit, inflevel=1.0)
    <xarray.Dataset>
    Dimensions:   (inflevel: 1)
    Coordinates:
      * inflevel  (inflevel) float64 1.0
        dim       <U3 'lon'
    Data variables:
        air       (inflevel) int64 23
    >>> info_per_bit = xb.get_bitinformation(ds)
    >>> xb.get_keepbits(info_per_bit)
    <xarray.Dataset>
    Dimensions:   (inflevel: 1, dim: 3)
    Coordinates:
      * inflevel  (inflevel) float64 0.99
      * dim       (dim) <U4 'lat' 'lon' 'time'
    Data variables:
        air       (dim, inflevel) int64 5 7 6
    """
    if "dim" in info_per_bit.dims:
        keepmantissabits_dict = {}
        for d, d_name in enumerate(info_per_bit.coords["dim"].values):
            keepmantissabits_dict[d_name] = get_keepbits(
                info_per_bit.isel({"dim": d}), inflevel
            )  # .expand_dim(dim=('inflevel', [inflevel]), axis=0)
        keepmantissabits_ds = xr.concat(keepmantissabits_dict.values(), dim="dim")
        keepmantissabits_ds = keepmantissabits_ds.assign_coords(
            {"dim": ("dim", list(keepmantissabits_dict.keys()))}
        )
        return keepmantissabits_ds
    else:
        if "attrs" in info_per_bit.keys():
            global_attrs = info_per_bit.attrs
        else:
<<<<<<< HEAD
            global_attrs = {}
        global_attrs["xbitinfo_version"]: __version__
        keepmantissabits = xr.Dataset(attrs=global_attrs)
        if isinstance(inflevel, (int, float)):
            inflevel = [inflevel]
        for il in inflevel:
            if il < 0 or il > 1.0:
                raise ValueError("Please provide `inflevel` from interval [0.,1.]")
        for v in info_per_bit.data_vars:
            ic = info_per_bit[v].values
            keepmantissabits_inflevels = {}
            for il in inflevel:
                if il == 1.0:
                    keepmantissabits_inflevels[il] = len(ic) - NMBITS[len(ic)]
                else:
                    # set below threshold to zero
                    # use something a bit bigger than maximum of the last 4 bits
                    threshold = 1.5 * np.max(ic[-4:])
                    ic_over_threshold = np.where(ic < threshold, 0, ic)
                    ic_over_threshold_cum = ic_over_threshold.cumsum()  # CDF
                    # normed CDF
                    ic_over_threshold_cum_normed = (
                        ic_over_threshold_cum / ic_over_threshold_cum.max()
                    )
                    # return mantissabits to keep therefore subtract sign and exponent bits
                    keepmantissabits_inflevels[il] = (
                        np.argmax(ic_over_threshold_cum_normed > il)
                        + 1
                        - NMBITS[len(ic)]
                    )
            keepmantissabits[v] = xr.DataArray(
                list(keepmantissabits_inflevels.values()),
                dims=["inflevel"],
                coords={"inflevel": inflevel, "dim": info_per_bit.coords["dim"]},
=======
            # set below threshold to zero
            # use something a bit bigger than maximum of the last 4 bits
            threshold = 1.5 * np.max(ic[-4:])
            ic_over_threshold = np.where(ic < threshold, 0, ic)
            ic_over_threshold_cum = ic_over_threshold.cumsum()  # CDF
            # normed CDF
            ic_over_threshold_cum_normed = (
                ic_over_threshold_cum / ic_over_threshold_cum.max()
            )
            # return mantissabits to keep, therefore subtract sign and exponent bits
            il = inflevel[v] if isinstance(inflevel, dict) else inflevel
            keepmantissabits[v] = (
                np.argmax(ic_over_threshold_cum_normed > il) + 1 - NMBITS[len(ic)]
>>>>>>> b2deca97
            )
        return keepmantissabits


def _jl_bitround(X, keepbits):
    """Wrap BitInformation.round. Used in xb.jl_bitround."""
    Main.X = X
    Main.keepbits = keepbits
    return jl.eval("round!(X, keepbits)")


def get_prefect_flow(paths=[]):
    """
    Create prefect.Flow for xbitinfo bitrounding paths.

    1. Analyse bitwise real information content
    2. Retrieve keepbits
    3. Apply bitrounding with `xr_bitround`
    4. Save as compressed netcdf with `to_compressed_netcdf`

    Many parameters can be changed when running the flow `flow.run(parameters=dict(chunk="auto"))`:
    - paths: list of paths
        Paths to be bitrounded
    - analyse_paths: str or int
        Which paths to be passed to `xb.get_bitinformation`. Choose from ["first_last", "all", int], where int is interpreted as stride, i.e. paths[::stride]. Defaults to "first".
    - enforce_dtype : str or None
        Enforce dtype for all variables. Currently, `get_bitinformation` fails for different dtypes in variables. Do nothing if None. Defaults to None.
    - label : see get_bitinformation
    - dim/axis : see get_bitinformation
    - inflevel : see get_keepbits
    - non_negative_keepbits : bool
        Set negative keepbits from `get_keepbits` to 0. Required when using `xr_bitround`. Defaults to True.
    - chunks : see https://xarray.pydata.org/en/stable/generated/xarray.open_mfdataset.html. Note that with `chunks=None`, `dask` is not used for I/O and the flow is still parallelized when using `DaskExecutor`.
    - bitround_in_julia : bool
        Use `jl_bitround` instead of `xr_bitround`. Both should yield identical results. Defaults to False.
    - overwrite : bool
        Whether to overwrite bitrounded netcdf files. False (default) skips existing files.
    - complevel : see to_compressed_netcdf, defaults to 7.
    - rename : list
        Replace mapping for paths towards new_path of bitrounded file, i.e. replace=[".nc", "_bitrounded_compressed.nc"]

    Inputs
    ------
    paths : list
      List of paths of files to be processed by `get_bitinformation`, `get_keepbits`, `xr_bitround` and `to_compressed_netcdf`.

    Returns
    -------
    prefect.Flow
      See https://docs.prefect.io/core/concepts/flows.html#overview

    Example
    -------
    Imagine n files of identical structure, i.e. 1-year per file climate model output:
    >>> ds = xr.tutorial.load_dataset("rasm")
    >>> year, datasets = zip(*ds.groupby("time.year"))
    >>> paths = [f"{y}.nc" for y in year]
    >>> xr.save_mfdataset(datasets, paths)

    Create prefect.Flow and run sequentially
    >>> flow = xb.get_prefect_flow(paths=paths)
    >>> import prefect
    >>> logger = prefect.context.get("logger")
    >>> logger.setLevel("ERROR")
    >>> st = flow.run()

    Inspect flow state
    >>> # flow.visualize(st)  # requires graphviz

    Run in parallel with dask:
    >>> import os  # https://docs.xarray.dev/en/stable/user-guide/dask.html
    >>> os.environ["HDF5_USE_FILE_LOCKING"] = "FALSE"
    >>> from prefect.executors import DaskExecutor, LocalDaskExecutor
    >>> from dask.distributed import Client
    >>> client = Client(n_workers=2, threads_per_worker=1, processes=True)
    >>> executor = DaskExecutor(
    ...     address=client.scheduler.address
    ... )  # take your own client
    >>> executor = DaskExecutor()  # use dask from prefect
    >>> executor = LocalDaskExecutor()  # use dask local from prefect
    >>> # flow.run(executor=executor, parameters=dict(overwrite=True))

    Modify parameters of a flow:
    >>> flow.run(parameters=dict(inflevel=0.9999, overwrite=True))
    <Success: "All reference tasks succeeded.">

    See also
    --------
    - https://examples.dask.org/applications/prefect-etl.html
    - https://docs.prefect.io/core/getting_started/basic-core-flow.html

    """

    from prefect import Flow, Parameter, task, unmapped
    from prefect.engine.signals import SKIP

    from .bitround import jl_bitround, xr_bitround

    @task
    def get_bitinformation_keepbits(
        paths,
        analyse_paths="first",
        label=None,
        inflevel=0.99,
        enforce_dtype=None,
        non_negative_keepbits=True,
        **get_bitinformation_kwargs,
    ):
        # take subset only for analysis in bitinformation
        if analyse_paths == "first_last":
            p = [paths[0], paths[-1]]
        elif analyse_paths == "all":
            p = paths
        elif analyse_paths == "first":
            p = paths[0]
        elif isinstance(analyse_paths, int):  # interpret as stride
            p = paths[::analyse_paths]
        else:
            raise ValueError(
                "Please provide analyse_paths as int interpreted as stride or from ['first_last','all','first','last']."
            )
        ds = xr.open_mfdataset(p)
        if enforce_dtype:
            ds = ds.astype(enforce_dtype)
        info_per_bit = get_bitinformation(ds, label=label, **get_bitinformation_kwargs)
        keepbits = get_keepbits(info_per_bit, inflevel=inflevel)
        if non_negative_keepbits:
            keepbits = {v: max(0, k) for v, k in keepbits.items()}  # ensure no negative
        return keepbits

    @task
    def bitround_and_save(
        path,
        keepbits,
        chunks=None,
        complevel=4,
        rename=[".nc", "_bitrounded_compressed.nc"],
        overwrite=False,
        enforce_dtype=None,
        bitround_in_julia=False,
    ):
        new_path = path.replace(rename[0], rename[1])
        if not overwrite:
            if os.path.exists(new_path):
                try:
                    ds_new = xr.open_dataset(new_path, chunks=chunks)
                    ds = xr.open_dataset(path, chunks=chunks)
                    if (
                        ds.nbytes == ds_new.nbytes
                    ):  # bitrounded and original have same number of bytes in memory
                        raise SKIP(f"{new_path} already exists.")
                except Exception as e:
                    print(
                        f"{type(e)} when xr.open_dataset({new_path}), therefore delete and recalculate."
                    )
                    os.remove(new_path)
        ds = xr.open_dataset(path, chunks=chunks)
        if enforce_dtype:
            ds = ds.astype(enforce_dtype)
        bitround_func = jl_bitround if bitround_in_julia else xr_bitround
        ds_bitround = bitround_func(ds, keepbits)
        ds_bitround.to_compressed_netcdf(new_path, complevel=complevel)
        return

    with Flow("xbitinfo") as flow:
        if paths == []:
            raise ValueError("Please provide paths of files to bitround, found [].")
        paths = Parameter("paths", default=paths)
        analyse_paths = Parameter("analyse_paths", default="first")
        dim = Parameter("dim", default=None)
        axis = Parameter("axis", default=0)
        inflevel = Parameter("inflevel", default=0.99)
        label = Parameter("label", default=None)
        rename = Parameter("rename", default=[".nc", "_bitrounded_compressed.nc"])
        overwrite = Parameter("overwrite", default=False)
        bitround_in_julia = Parameter("bitround_in_julia", default=False)
        complevel = Parameter("complevel", default=7)
        chunks = Parameter("chunks", default=None)
        enforce_dtype = Parameter("enforce_dtype", default=None)
        non_negative_keepbits = Parameter("non_negative_keepbits", default=True)
        keepbits = get_bitinformation_keepbits(
            paths,
            analyse_paths=analyse_paths,
            dim=dim,
            axis=axis,
            inflevel=inflevel,
            label=label,
            enforce_dtype=enforce_dtype,
            non_negative_keepbits=non_negative_keepbits,
        )  # once
        bitround_and_save.map(
            paths,
            keepbits=unmapped(keepbits),
            rename=unmapped(rename),
            chunks=unmapped(chunks),
            complevel=unmapped(complevel),
            overwrite=unmapped(overwrite),
            enforce_dtype=unmapped(enforce_dtype),
            bitround_in_julia=unmapped(bitround_in_julia),
        )  # parallel map
    return flow


class JsonCustomEncoder(json.JSONEncoder):
    def default(self, obj):
        if isinstance(obj, (np.ndarray, np.number)):
            return obj.tolist()
        elif isinstance(obj, (complex, np.complex)):
            return [obj.real, obj.imag]
        elif isinstance(obj, set):
            return list(obj)
        elif isinstance(obj, bytes):  # pragma: py3
            return obj.decode()
        return json.JSONEncoder.default(self, obj)<|MERGE_RESOLUTION|>--- conflicted
+++ resolved
@@ -87,16 +87,10 @@
     Inputs
     ------
     ds : xr.Dataset
-<<<<<<< HEAD
-      input dataset to analyse
+      Input dataset to analyse
     dim : str
       Dimension over which to apply mean. Only one of the `dim` and `axis` arguments can be supplied.
       If no dim or axis is given (default), the bitinformation is retrieved along all dimensions.
-=======
-      Input dataset to analyse
-    dim : str
-      Dimension over which to apply mean. Fails if dim not in all variables. Only one of the `dim` and `axis` arguments can be supplied.
->>>>>>> b2deca97
     axis : int
       Axis over which to apply mean. Only one of the `dim` and `axis` arguments can be supplied.
       If no dim or axis is given (default), the bitinformation is retrieved along all dimensions.
@@ -327,7 +321,6 @@
         if "attrs" in info_per_bit.keys():
             global_attrs = info_per_bit.attrs
         else:
-<<<<<<< HEAD
             global_attrs = {}
         global_attrs["xbitinfo_version"]: __version__
         keepmantissabits = xr.Dataset(attrs=global_attrs)
@@ -362,21 +355,6 @@
                 list(keepmantissabits_inflevels.values()),
                 dims=["inflevel"],
                 coords={"inflevel": inflevel, "dim": info_per_bit.coords["dim"]},
-=======
-            # set below threshold to zero
-            # use something a bit bigger than maximum of the last 4 bits
-            threshold = 1.5 * np.max(ic[-4:])
-            ic_over_threshold = np.where(ic < threshold, 0, ic)
-            ic_over_threshold_cum = ic_over_threshold.cumsum()  # CDF
-            # normed CDF
-            ic_over_threshold_cum_normed = (
-                ic_over_threshold_cum / ic_over_threshold_cum.max()
-            )
-            # return mantissabits to keep, therefore subtract sign and exponent bits
-            il = inflevel[v] if isinstance(inflevel, dict) else inflevel
-            keepmantissabits[v] = (
-                np.argmax(ic_over_threshold_cum_normed > il) + 1 - NMBITS[len(ic)]
->>>>>>> b2deca97
             )
         return keepmantissabits
 
