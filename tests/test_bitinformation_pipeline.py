#!/usr/bin/env python

"""Tests for `bitinformation_pipeline` package."""

import xarray as xr

<<<<<<< HEAD
from bitinformation_pipeline import bitinformation_pipeline as bm
=======
import bitinformation_pipeline as bp
>>>>>>> 7996dc1e


def test_get_bitinformation():
    """Test bm.get_bitinformation."""
    ds = xr.tutorial.load_dataset("rasm")
<<<<<<< HEAD
    bitinfo = bm.get_bitinformation(ds, dim=1)
=======
    bitinfo = bp.get_bitinformation(ds, dim=1)
>>>>>>> 7996dc1e
    assert bitinfo<|MERGE_RESOLUTION|>--- conflicted
+++ resolved
@@ -4,19 +4,12 @@
 
 import xarray as xr
 
-<<<<<<< HEAD
-from bitinformation_pipeline import bitinformation_pipeline as bm
-=======
 import bitinformation_pipeline as bp
->>>>>>> 7996dc1e
 
 
 def test_get_bitinformation():
     """Test bm.get_bitinformation."""
     ds = xr.tutorial.load_dataset("rasm")
-<<<<<<< HEAD
-    bitinfo = bm.get_bitinformation(ds, dim=1)
-=======
     bitinfo = bp.get_bitinformation(ds, dim=1)
->>>>>>> 7996dc1e
+    print(bitinfo)
     assert bitinfo