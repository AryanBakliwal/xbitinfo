import argparse
import json
import os

import numpy as np
import xarray as xr
from julia.api import Julia

jl = Julia(compiled_modules=False, debug=True)
from julia import Main  # noqa: E402

path_to_julia_functions = os.path.join(
    os.path.dirname(__file__), "get_n_plot_bitinformation.jl"
)
Main.path = path_to_julia_functions
jl.eval(
    'import Pkg; Pkg.add(["BitInformation", "NetCDF", "PyPlot", "StatsBase", "ColorSchemes"])'
<<<<<<< HEAD
)jl.using("BitInformation")
=======
)
jl.using("BitInformation")
jl.eval("include(Main.path)")


def get_user_input():
    parser = argparse.ArgumentParser()
    parser.add_argument(
        "filename",
        help="filename of dataset (netCDF-file) whose information "
        "content should be retrieved",
        type=str,
    )
    args = parser.parse_args()
    return args


def get_bitinformation(ds, dim=None, mask=None, label=None, overwrite=False):
    """Wrapper around BitInformation.jl

    Returns
    -------
    info_per_bit : dict
      Information content per bit and variable
    """
    if label is not None and overwrite is False:
        info_per_bit = load_bitinformation(label)
        if info_per_bit is None:
            overwrite = True
    if label is None:
        fn = ds.encoding["source"]
        label = fn
        overwrite = True
    if overwrite:
        info_per_bit = {}
        for var in ds.data_vars:
            # nbits = ds[var].dtype.itemsize * 8
            X = ds[var].values
            Main.X = X
            info_per_bit[var] = jl.eval("get_bitinformation(X)")
        with open(label + ".json", "w") as f:
            json.dump(info_per_bit, f, cls=JsonCustomEncoder)
    return info_per_bit


def load_bitinformation(label):
    """Load bitinformation from JSON file"""
    label_file = label + ".json"
    if os.path.exists(label_file):
        with open(label_file) as f:
            info_per_bit = json.open(f)
        print(info_per_bit)
        return info_per_bit
    else:
        return None


def get_keepbits(info_per_bit, information_content=0.99):
    """Get the amount of bits to keep for a given information content

    Returns
    -------
    keepbits : dict
      Number of bits to keep per variable
    """
    Main.info_per_bit = info_per_bit
    Main.information_content = information_content
    keepbits = jl.eval("get_keepbits(info_per_bit, information_content)")
    return keepbits


class JsonCustomEncoder(json.JSONEncoder):
    def default(self, obj):
        if isinstance(obj, (np.ndarray, np.number)):
            return obj.tolist()
        elif isinstance(obj, (complex, np.complex)):
            return [obj.real, obj.imag]
        elif isinstance(obj, set):
            return list(obj)
        elif isinstance(obj, bytes):  # pragma: py3
            return obj.decode()
        return json.JSONEncoder.default(self, obj)
>>>>>>> 7996dc1e


if __name__ == "__main__":
    args = get_user_input()
    ds = xr.open_mfdataset(args.filename)
    info_per_bit = get_bitinformation(ds)
    print(info_per_bit)
    keepbits = get_keepbits(info_per_bit)
    print(keepbits)<|MERGE_RESOLUTION|>--- conflicted
+++ resolved
@@ -15,9 +15,6 @@
 Main.path = path_to_julia_functions
 jl.eval(
     'import Pkg; Pkg.add(["BitInformation", "NetCDF", "PyPlot", "StatsBase", "ColorSchemes"])'
-<<<<<<< HEAD
-)jl.using("BitInformation")
-=======
 )
 jl.using("BitInformation")
 jl.eval("include(Main.path)")
@@ -100,7 +97,6 @@
         elif isinstance(obj, bytes):  # pragma: py3
             return obj.decode()
         return json.JSONEncoder.default(self, obj)
->>>>>>> 7996dc1e
 
 
 if __name__ == "__main__":
